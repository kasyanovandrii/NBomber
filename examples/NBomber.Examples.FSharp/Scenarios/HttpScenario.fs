﻿module rec NBomber.Examples.FSharp.Scenarios.HttpScenario

open System
open System.Threading.Tasks
open System.Net.Http

open FSharp.Control.Tasks.V2.ContextInsensitive
open NBomber
open NBomber.FSharp

let private createRequest () =
    let msg = new HttpRequestMessage()
    msg.RequestUri <- Uri("https://github.com/VIP-Logic/NBomber")
    msg.Headers.TryAddWithoutValidation("Accept", "text/html,application/xhtml+xml,application/xml;q=0.9,image/webp,image/apng,*/*;q=0.8") |> ignore
    msg.Headers.TryAddWithoutValidation("User-Agent", "Mozilla/5.0 (Windows NT 10.0; Win64; x64) AppleWebKit/537.36 (KHTML, like Gecko) Chrome/67.0.3396.99 Safari/537.36") |> ignore
    msg
    
let private httpClient = new HttpClient()

let private getGithubStep = 
    Step.CreateRequest("GET github.com/VIP-Logic/NBomber html",
        fun _ -> task { let! response = createRequest() |> httpClient.SendAsync
                        return if response.IsSuccessStatusCode then Response.Ok()
                               else Response.Fail(response.StatusCode.ToString()) })

let private asserts = [|
    All(Assertion(fun stats -> stats.OkCount > 95))
    All(Assertion(fun stats -> stats.FailCount > 95))
    All(Assertion(fun stats -> stats.OkCount > 0))
    All(Assertion(fun stats -> stats.OkCount > 0))
    Flow("GET flow", Assertion(fun stats -> stats.FailCount < 10))
    Step("GET flow", "GET github.com/VIP-Logic/NBomber html", Assertion(fun stats -> stats.OkCount = 95))
    Step("GET flow", "GET github.com/VIP-Logic/NBomber html", Assertion(fun stats -> Seq.exists (fun i -> i = stats.FailCount) [80;95]))
    Step("GET flow", "GET github.com/VIP-Logic/NBomber html", Assertion(fun stats -> stats.OkCount > 80 && stats.OkCount > 95))
|]

let buildScenario () =

    let concurrentCopies = 100
    let duration = TimeSpan.FromSeconds(10.0)

    scenario("Test HTTP (https://github.com) with 100 concurrent users")
<<<<<<< HEAD
    |> addTestFlow("GET flow", [getGithubStep], concurrentCopies)
    |> build(duration)
=======
    |> addTestFlow({ FlowName = "GET flow"; Steps = [|getGithubStep|]; ConcurrentCopies = 100 })
    |> addAsserts(asserts)
    |> build(TimeSpan.FromSeconds(10.0))
>>>>>>> 9394571f
<|MERGE_RESOLUTION|>--- conflicted
+++ resolved
@@ -18,33 +18,28 @@
 let private httpClient = new HttpClient()
 
 let private getGithubStep = 
-    Step.CreateRequest("GET github.com/VIP-Logic/NBomber html",
+    Step.request("GET github.com/VIP-Logic/NBomber html",
         fun _ -> task { let! response = createRequest() |> httpClient.SendAsync
                         return if response.IsSuccessStatusCode then Response.Ok()
                                else Response.Fail(response.StatusCode.ToString()) })
 
-let private asserts = [|
-    All(Assertion(fun stats -> stats.OkCount > 95))
-    All(Assertion(fun stats -> stats.FailCount > 95))
-    All(Assertion(fun stats -> stats.OkCount > 0))
-    All(Assertion(fun stats -> stats.OkCount > 0))
-    Flow("GET flow", Assertion(fun stats -> stats.FailCount < 10))
-    Step("GET flow", "GET github.com/VIP-Logic/NBomber html", Assertion(fun stats -> stats.OkCount = 95))
-    Step("GET flow", "GET github.com/VIP-Logic/NBomber html", Assertion(fun stats -> Seq.exists (fun i -> i = stats.FailCount) [80;95]))
-    Step("GET flow", "GET github.com/VIP-Logic/NBomber html", Assertion(fun stats -> stats.OkCount > 80 && stats.OkCount > 95))
-|]
+//let private asserts = [|
+//    All(Assertion(fun stats -> stats.OkCount > 95))
+//    All(Assertion(fun stats -> stats.FailCount > 95))
+//    All(Assertion(fun stats -> stats.OkCount > 0))
+//    All(Assertion(fun stats -> stats.OkCount > 0))
+//    Flow("GET flow", Assertion(fun stats -> stats.FailCount < 10))
+//    Step("GET flow", "GET github.com/VIP-Logic/NBomber html", Assertion(fun stats -> stats.OkCount = 95))
+//    Step("GET flow", "GET github.com/VIP-Logic/NBomber html", Assertion(fun stats -> Seq.exists (fun i -> i = stats.FailCount) [80;95]))
+//    Step("GET flow", "GET github.com/VIP-Logic/NBomber html", Assertion(fun stats -> stats.OkCount > 80 && stats.OkCount > 95))
+//|]
 
 let buildScenario () =
 
     let concurrentCopies = 100
     let duration = TimeSpan.FromSeconds(10.0)
 
-    scenario("Test HTTP (https://github.com) with 100 concurrent users")
-<<<<<<< HEAD
-    |> addTestFlow("GET flow", [getGithubStep], concurrentCopies)
-    |> build(duration)
-=======
-    |> addTestFlow({ FlowName = "GET flow"; Steps = [|getGithubStep|]; ConcurrentCopies = 100 })
-    |> addAsserts(asserts)
-    |> build(TimeSpan.FromSeconds(10.0))
->>>>>>> 9394571f
+    Scenario.create("Test HTTP (https://github.com) with 100 concurrent users")
+    |> Scenario.addTestFlow("GET flow", [getGithubStep], concurrentCopies)
+    //|> Scenario.addAsserts(asserts)
+    |> Scenario.build(duration)